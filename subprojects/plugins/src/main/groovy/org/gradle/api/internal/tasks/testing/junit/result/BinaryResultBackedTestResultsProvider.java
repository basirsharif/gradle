/*
 * Copyright 2012 the original author or authors.
 *
 * Licensed under the Apache License, Version 2.0 (the "License");
 * you may not use this file except in compliance with the License.
 * You may obtain a copy of the License at
 *
 *      http://www.apache.org/licenses/LICENSE-2.0
 *
 * Unless required by applicable law or agreed to in writing, software
 * distributed under the License is distributed on an "AS IS" BASIS,
 * WITHOUT WARRANTIES OR CONDITIONS OF ANY KIND, either express or implied.
 * See the License for the specific language governing permissions and
 * limitations under the License.
 */

package org.gradle.api.internal.tasks.testing.junit.result;

import org.gradle.api.Action;
import org.gradle.api.tasks.testing.TestOutputEvent;

import java.io.File;
import java.io.Writer;

public class BinaryResultBackedTestResultsProvider implements TestResultsProvider {
<<<<<<< HEAD
    private final File resultsDir;
    private final TestOutputStore.Reader outputReader;
    private final TestResultSerializer resultSerializer = new TestResultSerializer();

    public BinaryResultBackedTestResultsProvider(File resultsDir, TestOutputStore.Reader outputReader) {
        this.resultsDir = resultsDir;
        this.outputReader = outputReader;
=======
    private final TestOutputSerializer outputSerializer;
    private final TestResultSerializer resultSerializer;

    public BinaryResultBackedTestResultsProvider(File resultsDir) {
        outputSerializer = new TestOutputSerializer(resultsDir);
        resultSerializer = new TestResultSerializer(resultsDir);
>>>>>>> 09692173
    }

    public boolean hasOutput(String className, TestOutputEvent.Destination destination) {
        return outputReader.hasOutput(className, destination);
    }

<<<<<<< HEAD
    public void writeAllOutput(String className, TestOutputEvent.Destination destination, Writer writer) {
        outputReader.writeAllOutput(className, destination, writer);
=======
    public boolean isHasResults() {
        return resultSerializer.isHasResults();
    }

    public void writeOutputs(String className, TestOutputEvent.Destination destination, Writer writer) {
        outputSerializer.writeOutputs(className, destination, writer);
>>>>>>> 09692173
    }

    public void writeNonTestOutput(String className, TestOutputEvent.Destination destination, Writer writer) {
        outputReader.writeNonTestOutput(className, destination, writer);
    }

    public void writeTestOutput(String className, Object testId, TestOutputEvent.Destination destination, Writer writer) {
        outputReader.writeTestOutput(className, testId, destination, writer);
    }

    public void visitClasses(final Action<? super TestClassResult> visitor) {
        resultSerializer.read(visitor);
    }
}<|MERGE_RESOLUTION|>--- conflicted
+++ resolved
@@ -23,7 +23,6 @@
 import java.io.Writer;
 
 public class BinaryResultBackedTestResultsProvider implements TestResultsProvider {
-<<<<<<< HEAD
     private final File resultsDir;
     private final TestOutputStore.Reader outputReader;
     private final TestResultSerializer resultSerializer = new TestResultSerializer();
@@ -31,31 +30,18 @@
     public BinaryResultBackedTestResultsProvider(File resultsDir, TestOutputStore.Reader outputReader) {
         this.resultsDir = resultsDir;
         this.outputReader = outputReader;
-=======
-    private final TestOutputSerializer outputSerializer;
-    private final TestResultSerializer resultSerializer;
-
-    public BinaryResultBackedTestResultsProvider(File resultsDir) {
-        outputSerializer = new TestOutputSerializer(resultsDir);
-        resultSerializer = new TestResultSerializer(resultsDir);
->>>>>>> 09692173
     }
 
     public boolean hasOutput(String className, TestOutputEvent.Destination destination) {
         return outputReader.hasOutput(className, destination);
     }
 
-<<<<<<< HEAD
     public void writeAllOutput(String className, TestOutputEvent.Destination destination, Writer writer) {
         outputReader.writeAllOutput(className, destination, writer);
-=======
+    }
+    
     public boolean isHasResults() {
         return resultSerializer.isHasResults();
-    }
-
-    public void writeOutputs(String className, TestOutputEvent.Destination destination, Writer writer) {
-        outputSerializer.writeOutputs(className, destination, writer);
->>>>>>> 09692173
     }
 
     public void writeNonTestOutput(String className, TestOutputEvent.Destination destination, Writer writer) {
